--- conflicted
+++ resolved
@@ -11,14 +11,10 @@
     AGENT_MAX_ITERATIONS,
     AGENT_NAME,
     DEFAULT_MODEL_CONFIG,
-<<<<<<< HEAD
-    DISABLE_SMART_IGNORE,
     GOOGLE_CREDENTIALS_FILE,
     GOOGLE_SCOPES,
     GOOGLE_TOKEN_FILE,
     GOOGLE_WORKSPACE_ENABLED,
-=======
->>>>>>> 64689b44
     MEMORY_WINDOW_SIZE,
     VERBOSE,
 )
@@ -176,441 +172,6 @@
         )
 
     def __create_tools(self) -> List[Tool]:
-<<<<<<< HEAD
-        """Create comprehensive tools for the agent"""
-        tools = [
-            # File Operations
-            Tool(
-                name="read_file",
-                description="Read content from a file. Input: file_path (string). You can use relative paths from workspace root or absolute paths within workspace. Examples: 'notes.txt', 'docs/example.md'",  # noqa
-                func=self.file_manager.read_file,
-            ),
-            Tool(
-                name="write_file",
-                description="Create a new file or overwrite existing file. Input format: 'file_path|||content' (separated by three pipes). Example: 'notes.txt|||Hello World'",  # noqa
-                func=self.__write_file_wrapper,
-            ),
-            Tool(
-                name="append_to_file",
-                description="Append content to an existing file. Input format: 'file_path|||content' (separated by three pipes). Example: 'log.txt|||New entry'",  # noqa
-                func=self.__append_file_wrapper,
-            ),
-            Tool(
-                name="delete_file",
-                description="Delete a file. Input: file_path (string). Example: 'old_file.txt'",
-                func=self.file_manager.delete_file,
-            ),
-            Tool(
-                name="list_files",
-                description="List files in directory. Input: directory_path (string, use '.' for current). Example: '.'",  # noqa
-                func=self.file_manager.list_files,
-            ),
-            Tool(
-                name="get_file_info",
-                description="Get file information. Input: file_path (string). Example: 'notes.txt'",
-                func=self.file_manager.get_file_info,
-            ),
-            # Web Operations
-            Tool(
-                name="scrape_website",
-                description="Scrape website content. Input: url (string). Example: 'https://example.com'",  # noqa
-                func=self.web_scraper.scrape_url,
-            ),
-            Tool(
-                name="extract_links",
-                description="Extract links from webpage. Input: url (string). Example: 'https://example.com'",  # noqa
-                func=self.web_scraper.extract_links,
-            ),
-            Tool(
-                name="download_file",
-                description="Download file from URL. Input format: 'url|||save_path' (separated by three pipes). Example: 'https://example.com/file.pdf|||file.pdf'",  # noqa
-                func=self.__download_file_wrapper,
-            ),
-            # System Operations
-            Tool(
-                name="execute_command",
-                description="Execute shell command safely. Input: command (string). Example: 'ls -la'",  # noqa
-                func=self.system_manager.execute_command,
-            ),
-            Tool(
-                name="get_system_info",
-                description="Get system information. No input required.",
-                func=lambda x: self.system_manager.get_system_info(),
-            ),
-            Tool(
-                name="get_running_processes",
-                description="Get running processes. No input required.",
-                func=lambda x: self.system_manager.get_running_processes(),
-            ),
-            # Database Operations
-            Tool(
-                name="execute_sqlite_query",
-                description="Execute SQLite query. Input format: 'db_path|||query' (separated by three pipes). Example: 'test.db|||SELECT * FROM users'",  # noqa
-                func=self.__sqlite_query_wrapper,
-            ),
-            # Email Operations
-            # Tool(
-            #     name="send_email",
-            #     description="Send email. Input format: 'to_email|||subject|||body|||attachment_path' (attachment optional). Example: 'user@example.com|||Test|||Hello|||'",  # noqa
-            #     func=self.__send_email_wrapper,
-            # ),
-            # Archive Operations
-            Tool(
-                name="create_zip_archive",
-                description="Create ZIP archive. Input format: 'source_path|||archive_path' (separated by three pipes). Example: 'my_folder|||backup.zip'",  # noqa
-                func=self.__create_zip_wrapper,
-            ),
-            Tool(
-                name="extract_zip_archive",
-                description="Extract ZIP archive. Input format: 'archive_path|||extract_path' (separated by three pipes). Example: 'backup.zip|||./extracted'",  # noqa
-                func=self.__extract_zip_wrapper,
-            ),
-            # Network Operations
-            Tool(
-                name="ping_host",
-                description="Ping a host. Input: hostname or IP address (string). Example: 'google.com'",  # noqa
-                func=self.network_manager.ping_host,
-            ),
-            # Security Operations
-            Tool(
-                name="calculate_file_hash",
-                description="Calculate file hash. Input format: 'file_path|||hash_type' (hash_type optional, defaults to md5). Example: 'file.txt|||sha256'",  # noqa
-                func=self.__calculate_hash_wrapper,
-            ),
-            Tool(
-                name="scan_directory_for_duplicates",
-                description="Scan directory for duplicate files. Input: directory_path (string). Example: './documents'",  # noqa
-                func=self.security_manager.scan_directory_for_duplicates,
-            ),
-            # Task Scheduling
-            Tool(
-                name="schedule_task",
-                description="Schedule a task. Input format: 'task_name|||command|||schedule_time' (separated by three pipes). Example: 'daily_backup|||cp file.txt backup.txt|||daily at 2pm'",  # noqa
-                func=self.__schedule_task_wrapper,
-            ),
-            Tool(
-                name="list_scheduled_tasks",
-                description="List all scheduled tasks. No input required.",
-                func=lambda x: self.scheduler_manager.list_scheduled_tasks(),
-            ),
-            Tool(
-                name="search_string_in_files",
-                description="""Usage: Search fir string in files and directories and gives the `file path`, `line number` and `content`
-
-Input format: 'search_string|||directory|||options_json'
-- search_string: The string to search for (required)
-- directory: Directory to search in (optional, defaults to current directory)
-- options_json: JSON string with search options (optional)
-
-Options JSON can contain:
-- file_pattern: File pattern to match (default: "*")
-- ignore_case: Case-insensitive search (default: true)
-- custom_ignore_patterns: List of additional patterns to ignore (default: [])
-- additional_ignore_dirs: List of additional directory names to ignore (default: [])
-- additional_ignore_files: List of additional file patterns to ignore (default: [])
-
-Examples:
-- "function"
-- "TODO|||/path/to/project"
-- "error|||/logs|||{\"file_pattern\": \"*.log\", \"ignore_case\": false}\"""",  # noqa
-                func=self.__search_string_in_files_wrapper,
-            ),
-            Tool(
-                name="duckduckgo_search",
-                description="Search the web using DuckDuckGo for real-time information.",
-                func=self.web_scraper.duckduckgo_search,
-            ),
-        ]
-
-        if self.google_workspace_manager:
-            tools.extend(self.google_workspace_manager.get_tools())
-
-        return tools
-
-    def __search_string_in_files_wrapper(self, input_str: str) -> str:
-        """
-        Wrapper for search_string_in_files function to work as an AI agent tool.
-        Uses the same format as print_search_results for consistent LLM-friendly output.
-        Now includes smart filtering to automatically ignore common unwanted directories and files.
-
-        Input format: 'search_string|||directory|||options_json'
-        - search_string: The string to search for (required)
-        - directory: Directory to search in (optional, defaults to current directory)
-        - options_json: JSON string with search options (optional)
-
-        Options JSON can contain:
-        - file_pattern: File pattern to match (default: "*")
-        - ignore_case: Case-insensitive search (default: true)
-        - max_workers: Number of parallel threads (default: 4)
-        - max_file_size_mb: Skip files larger than this MB (default: 100)
-        - max_results: Maximum results to return (default: 50)
-        - use_memory_mapping: Use memory mapping (default: true)
-        - disable_smart_ignore: Disable automatic ignore patterns (default: false)
-        - custom_ignore_patterns: List of additional patterns to ignore (default: [])
-        - additional_ignore_dirs: List of additional directory names to ignore (default: [])
-        - additional_ignore_files: List of additional file patterns to ignore (default: [])
-
-        Examples:
-        - "function"
-        - "TODO|||/path/to/project"
-        - "error|||/logs|||{\"file_pattern\": \"*.log\", \"ignore_case\": false}"
-        - "test|||.|||{\"custom_ignore_patterns\": [\"*backup*\", \"*.tmp\"], \"disable_smart_ignore\": false}"
-        - "import|||src|||{\"additional_ignore_dirs\": [\"deprecated\", \"old\"], \"file_pattern\": \"*.py\"}"
-        """  # noqa
-        try:
-            # Parse input
-            parts = input_str.split("|||")
-
-            if len(parts) < 1 or not parts[0].strip():
-                return "Error: Search string is required"
-
-            search_string = parts[0].strip()
-            directory = (
-                parts[1].strip() if len(parts) > 1 and parts[1].strip() else None
-            )
-            options_str = (
-                parts[2].strip() if len(parts) > 2 and parts[2].strip() else "{}"
-            )
-
-            # Parse options
-            try:
-                options = json.loads(options_str)
-            except json.JSONDecodeError as e:
-                return f"Error: Invalid JSON in options: {str(e)}"
-
-            # Set default options
-            search_options = {
-                "file_pattern": options.get("file_pattern", "*"),
-                "ignore_case": options.get("ignore_case", True),
-                "max_workers": options.get("max_workers", 4),
-                "max_file_size_mb": options.get("max_file_size_mb", 100),
-                "use_memory_mapping": options.get("use_memory_mapping", True),
-                "disable_smart_ignore": options.get(
-                    "disable_smart_ignore", DISABLE_SMART_IGNORE
-                ),
-                "custom_ignore_patterns": options.get("custom_ignore_patterns", []),
-                "additional_ignore_dirs": options.get("additional_ignore_dirs", []),
-                "additional_ignore_files": options.get("additional_ignore_files", []),
-            }
-
-            max_results = options.get("max_results", 50)
-
-            # Validate directory
-            if directory and not os.path.exists(directory):
-                return f"Error: Directory '{directory}' does not exist"
-
-            # Validate max_workers
-            if (
-                not isinstance(search_options["max_workers"], int)
-                or search_options["max_workers"] < 1
-            ):
-                search_options["max_workers"] = 4
-
-            # Validate ignore pattern lists
-            for key in [
-                "custom_ignore_patterns",
-                "additional_ignore_dirs",
-                "additional_ignore_files",
-            ]:
-                if not isinstance(search_options[key], list):
-                    search_options[key] = []
-
-            # Perform search with new filtering parameters
-            results = self.file_manager.search_string_in_files(
-                search_string=search_string, directory=directory, **search_options
-            )
-
-            # Handle empty results
-            if not results:
-                filter_info = ""
-                if not search_options["disable_smart_ignore"]:
-                    filter_info = " (smart filtering enabled - ignored common dirs like venv, node_modules, .git)"  # noqa
-                return (
-                    f"No matches found for '{search_string}'"
-                    + (f" in directory '{directory}'" if directory else "")
-                    + filter_info
-                )
-
-            # Limit results if needed
-            original_count = len(results)
-            if len(results) > max_results:
-                results = results[:max_results]
-                truncated = True
-            else:
-                truncated = False
-
-            # Format results using print_search_results format
-            output_lines = []
-
-            # Header with count and filtering info
-            header = f"Found {original_count} matches"
-            if not search_options["disable_smart_ignore"]:
-                header += " (smart filtering enabled - ignored common dirs like venv, node_modules, .git)"  # noqa
-            header += ":"
-
-            output_lines.append(header)
-            output_lines.append("-" * 50)
-
-            # Results in print_search_results format
-            for result in results:
-                # File path with line number (same format as print_search_results)
-                file_info = result["relative_path"]
-                if result.get("line_number"):
-                    file_info += f"\n- line no.: {result['line_number']}"
-
-                # File info line
-                output_lines.append(file_info)
-
-                # Content line with indentation (same as print_search_results)
-                output_lines.append(f"- {result['line_content']}")
-
-                # Empty line for readability (same as print_search_results)
-                output_lines.append("")
-
-            # Add truncation notice if needed
-            if truncated:
-                output_lines.append(
-                    f"... and {original_count - max_results} more matches"
-                )
-
-            # Add filtering summary if custom patterns were used
-            if (
-                search_options["custom_ignore_patterns"]
-                or search_options["additional_ignore_dirs"]
-                or search_options["additional_ignore_files"]
-            ):
-
-                filter_summary = []
-                if search_options["custom_ignore_patterns"]:
-                    filter_summary.append(
-                        f"Custom ignore patterns: {search_options['custom_ignore_patterns']}"
-                    )
-                if search_options["additional_ignore_dirs"]:
-                    filter_summary.append(
-                        f"Additional ignored dirs: {search_options['additional_ignore_dirs']}"
-                    )
-                if search_options["additional_ignore_files"]:
-                    filter_summary.append(
-                        f"Additional ignored files: {search_options['additional_ignore_files']}"
-                    )
-
-                if filter_summary:
-                    output_lines.append("")
-                    output_lines.append("Filtering applied:")
-                    for summary in filter_summary:
-                        output_lines.append(f"  {summary}")
-
-            return "\n".join(output_lines)
-
-        except Exception as e:
-            return f"Error during search: {str(e)}"
-
-    # Wrapper functions for tools that need input parsing
-    def __write_file_wrapper(self, input_str: str) -> str:
-        """Wrapper for write_file tool"""
-        try:
-            parts = input_str.split("|||", 1)
-            if len(parts) != 2:
-                return "Error: Input format should be 'file_path|||content'"
-            file_path, content = parts
-            return self.file_manager.write_file(file_path, content)
-        except Exception as e:
-            return f"Error parsing input: {str(e)}"
-
-    def __append_file_wrapper(self, input_str: str) -> str:
-        """Wrapper for append_file tool"""
-        try:
-            parts = input_str.split("|||", 1)
-            if len(parts) != 2:
-                return "Error: Input format should be 'file_path|||content'"
-            file_path, content = parts
-            return self.file_manager.write_file(file_path, content, mode="a")
-        except Exception as e:
-            return f"Error parsing input: {str(e)}"
-
-    def __download_file_wrapper(self, input_str: str) -> str:
-        """Wrapper for download_file tool"""
-        try:
-            parts = input_str.split("|||", 1)
-            if len(parts) != 2:
-                return "Error: Input format should be 'url|||save_path'"
-            url, save_path = parts
-            return self.network_manager.download_file(url, save_path)
-        except Exception as e:
-            return f"Error parsing input: {str(e)}"
-
-    def __sqlite_query_wrapper(self, input_str: str) -> str:
-        """Wrapper for sqlite_query tool"""
-        try:
-            parts = input_str.split("|||", 1)
-            if len(parts) != 2:
-                return "Error: Input format should be 'db_path|||query'"
-            db_path, query = parts
-            return self.database_manager.execute_sqlite_query(db_path, query)
-        except Exception as e:
-            return f"Error parsing input: {str(e)}"
-
-    def __send_email_wrapper(self, input_str: str) -> str:
-        """Wrapper for send_email tool"""
-        try:
-            parts = input_str.split("|||")
-            if len(parts) < 3:
-                return "Error: Input format should be 'to_email|||subject|||body|||attachment_path' (attachment optional)"  # noqa
-
-            to_email, subject, body = parts[:3]
-            attachment_path = parts[3] if len(parts) > 3 and parts[3].strip() else None
-
-            return self.email_manager.send_email(
-                to_email, subject, body, attachment_path
-            )
-        except Exception as e:
-            return f"Error parsing input: {str(e)}"
-
-    def __create_zip_wrapper(self, input_str: str) -> str:
-        """Wrapper for create_zip_archive tool"""
-        try:
-            parts = input_str.split("|||", 1)
-            if len(parts) != 2:
-                return "Error: Input format should be 'source_path|||archive_path'"
-            source_path, archive_path = parts
-            return self.archive_manager.create_zip_archive(source_path, archive_path)
-        except Exception as e:
-            return f"Error parsing input: {str(e)}"
-
-    def __extract_zip_wrapper(self, input_str: str) -> str:
-        """Wrapper for extract_zip_archive tool"""
-        try:
-            parts = input_str.split("|||", 1)
-            if len(parts) != 2:
-                return "Error: Input format should be 'archive_path|||extract_path'"
-            archive_path, extract_path = parts
-            return self.archive_manager.extract_zip_archive(archive_path, extract_path)
-        except Exception as e:
-            return f"Error parsing input: {str(e)}"
-
-    def __calculate_hash_wrapper(self, input_str: str) -> str:
-        """Wrapper for calculate_file_hash tool"""
-        try:
-            parts = input_str.split("|||")
-            file_path = parts[0]
-            hash_type = parts[1] if len(parts) > 1 else "md5"
-            return self.security_manager.calculate_file_hash(file_path, hash_type)
-        except Exception as e:
-            return f"Error parsing input: {str(e)}"
-
-    def __schedule_task_wrapper(self, input_str: str) -> str:
-        """Wrapper for schedule_task tool"""
-        try:
-            parts = input_str.split("|||")
-            if len(parts) != 3:
-                return "Error: Input format should be 'task_name|||command|||schedule_time'"
-            task_name, command, schedule_time = parts
-            return self.scheduler_manager.schedule_task(
-                task_name, command, schedule_time
-            )
-        except Exception as e:
-            return f"Error parsing input: {str(e)}"
-=======
         """Create comprehensive tools for the agent by collecting tools from all managers."""
         # Initialize an empty list to hold all tools
         all_tools = []
@@ -626,8 +187,10 @@
         all_tools.extend(self.security_manager.get_tools())
         all_tools.extend(self.scheduler_manager.get_tools())
 
+        if self.google_workspace_manager:
+            all_tools.extend(self.google_workspace_manager.get_tools())
+
         return all_tools
->>>>>>> 64689b44
 
     def run(self, user_input: str) -> str:
         """Run the agent with user input"""
